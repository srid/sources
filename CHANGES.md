# sources Changelog

## sources 1.0.4 (not yet released)

<<<<<<< HEAD
(nothing yet)
- #2 - Initialize and update git submodules when cloning a repo
=======
- [issue #2, git] Try running "git submodule init && git submodule update" for
  git submodules after an initial clone.
- [issue #3] Better error message if running a command fails when can't find
  the exe (ENOENT).
>>>>>>> 3fb8293d

## sources 1.0.3

- Fix breakage from wildcard handling.

## sources 1.0.2

- Support glob wildcard chars in given DIRS, e.g.: `sources -l foo*`.

## sources 1.0.1

- Fix prog name in `sources -h` output.

## sources 1.0.0

(Started maintaining this log 10 Sep 2010.)<|MERGE_RESOLUTION|>--- conflicted
+++ resolved
@@ -2,15 +2,10 @@
 
 ## sources 1.0.4 (not yet released)
 
-<<<<<<< HEAD
-(nothing yet)
-- #2 - Initialize and update git submodules when cloning a repo
-=======
 - [issue #2, git] Try running "git submodule init && git submodule update" for
   git submodules after an initial clone.
 - [issue #3] Better error message if running a command fails when can't find
   the exe (ENOENT).
->>>>>>> 3fb8293d
 
 ## sources 1.0.3
 
